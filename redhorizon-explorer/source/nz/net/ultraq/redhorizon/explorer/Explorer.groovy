--- conflicted
+++ resolved
@@ -115,6 +115,7 @@
 
 		// Handle events from the explorer GUI
 		entryList.on(EntrySelectedEvent) { event ->
+			clearPreview()
 			def entry = event.entry
 			if (entry instanceof MixEntry) {
 				if (entry.name == '..') {
@@ -355,82 +356,4 @@
 			logger.info('No filetype implementation for {}', file.name)
 		}
 	}
-<<<<<<< HEAD
-
-	@Override
-	void run() {
-
-		// Include the explorer GUI in the render pipeline
-		graphicsEngine.on(EngineLoopStartEvent) { event ->
-			inputEventStream.on(KeyEvent) { keyEvent ->
-				if (keyEvent.action == GLFW_PRESS) {
-					if (keyEvent.key == GLFW_KEY_O) {
-						entryList.enabled = !entryList.enabled
-					}
-				}
-			}
-			graphicsEngine.renderPipeline.addOverlayPass(entryList)
-		}
-		graphicsEngine.on(WindowMaximizedEvent) { event ->
-			userPreferences.set(ExplorerPreferences.WINDOW_MAXIMIZED, event.maximized)
-		}
-
-		// Handle events from the explorer GUI
-		entryList.on(EntrySelectedEvent) { event ->
-			clearPreview()
-			def entry = event.entry
-			if (entry instanceof MixEntry) {
-				if (entry.name == '..') {
-					buildList(currentDirectory)
-				}
-				else {
-					previewEntry(entry)
-				}
-			}
-			else if (entry instanceof FileEntry) {
-				def file = entry.file
-				if (file.directory) {
-					buildList(file)
-				}
-				else if (file.name.endsWith('.mix')) {
-					buildList(new MixFile(file))
-				}
-				else {
-					previewFile(file)
-				}
-			}
-		}
-
-		// Key event handler
-		inputEventStream.on(KeyEvent) { event ->
-			if (event.action == GLFW_PRESS || event.action == GLFW_REPEAT) {
-				switch (event.key) {
-					case GLFW_KEY_LEFT:
-						graphicsEngine.camera.translate(tick, 0)
-						break
-					case GLFW_KEY_RIGHT:
-						graphicsEngine.camera.translate(-tick, 0)
-						break
-					case GLFW_KEY_SPACE:
-						if (selectedFileClass instanceof AnimationFile) {
-							gameClock.togglePause()
-						}
-						else if (selectedFileClass instanceof ImagesFile) {
-							graphicsEngine.camera.center(new Vector3f())
-						}
-						break
-					case GLFW_KEY_ESCAPE:
-						stop()
-						break
-				}
-			}
-		}
-
-		// Cleanup on exit
-		on(ApplicationStoppingEvent) { event ->
-			clearCurrentFile()
-		}
-	}
-=======
->>>>>>> dee90fc9
 }