/* 
 * Copyright 2021, Emanuel Rabina (http://www.ultraq.net.nz/)
 * 
 * Licensed under the Apache License, Version 2.0 (the "License");
 * you may not use this file except in compliance with the License.
 * You may obtain a copy of the License at
 * 
 *     http://www.apache.org/licenses/LICENSE-2.0
 * 
 * Unless required by applicable law or agreed to in writing, software
 * distributed under the License is distributed on an "AS IS" BASIS,
 * WITHOUT WARRANTIES OR CONDITIONS OF ANY KIND, either express or implied.
 * See the License for the specific language governing permissions and
 * limitations under the License.
 */

package nz.net.ultraq.redhorizon.engine.graphics

import nz.net.ultraq.redhorizon.events.EventTarget
import static nz.net.ultraq.redhorizon.engine.graphics.OpenGLRenderer.*

import org.joml.Matrix4f
import org.joml.Rectanglef
import org.joml.Vector2f
import org.slf4j.Logger
import org.slf4j.LoggerFactory
import static org.lwjgl.opengl.GL41C.*
import static org.lwjgl.system.MemoryStack.stackPush

import java.nio.ByteBuffer

/**
 * An extension to the {@code OpenGLRenderer} to support batch rendering.
 * 
 * @author Emanuel Rabina
 */
class OpenGLBatchRenderer implements GraphicsRenderer, BatchRenderer, EventTarget {

	private static final Logger logger = LoggerFactory.getLogger(OpenGLBatchRenderer)

	private static final VertexBufferLayout VERTEX_BUFFER_LAYOUT = new VertexBufferLayout(
		VertexBufferLayoutParts.COLOUR,
		VertexBufferLayoutParts.POSITION,
		VertexBufferLayoutParts.TEXCOORD,
		VertexBufferLayoutParts.TEXUNIT,
		VertexBufferLayoutParts.MODEL_INDEX
	)
	private static final int MAX_QUADS = 100 // TODO: Batch renderer is currently limited to drawing quads 😅
	private static final int MAX_VERTICES = MAX_QUADS * 4
	private static final int MAX_INDICES = MAX_QUADS * 6

	@Delegate(excludes = [
	  'createMaterial', 'createSpriteMesh', 'createTexture'
	])
	private final OpenGLRenderer renderer

	private final int maxTransforms // TODO: Capped at the number of textures, make it so it's not

	// Batch buffers
	private final int batchVertexArrayId
	private final int batchVertexBufferId
	private final int batchElementBufferId

	// Batched data to be rendered on flush
	private List<Material> batchMaterials = []
	private List<Matrix4f> batchTransforms = []
	private int batchVertices = 0
	private int batchIndices = 0
	private int batchTextureUnit = 0

	// Information about the current batch materials
	private Shader batchShader
	private int batchElementType
	private int batchVertexType

	/**
	 * Create a new batch renderer that wraps an existing renderer, using it for
	 * most draw calls except those which need modification for batching.
	 * 
	 * @param renderer
	 */
	OpenGLBatchRenderer(OpenGLRenderer renderer) {

		this.renderer = renderer

		// Set up batch limits
		maxTransforms = renderer.maxTextureUnits

		// Set up and bind the buffers used for batching our geometry
		batchVertexArrayId = glGenVertexArrays()
		glBindVertexArray(batchVertexArrayId)

		batchVertexBufferId = glGenBuffers()
		glBindBuffer(GL_ARRAY_BUFFER, batchVertexBufferId)
		glBufferData(GL_ARRAY_BUFFER, MAX_VERTICES * VERTEX_BUFFER_LAYOUT.sizeInBytes(), GL_DYNAMIC_DRAW)

		setVertexBufferLayout(VERTEX_BUFFER_LAYOUT.layout)

		batchElementBufferId = glGenBuffers()
		glBindBuffer(GL_ELEMENT_ARRAY_BUFFER, batchElementBufferId)
		glBufferData(GL_ELEMENT_ARRAY_BUFFER, MAX_INDICES * Integer.BYTES, GL_DYNAMIC_DRAW)
	}

	@Override
	void close() {

		glDeleteVertexArrays(batchVertexArrayId)
		glDeleteBuffers(batchVertexBufferId, batchElementBufferId)
		renderer.close()
	}

	@Override
<<<<<<< HEAD
	Mesh createLineLoopMesh(Colour colour, Vector2f... vertices) {

		return renderer.createMesh(colour, vertices, null, GL_LINE_LOOP)
	}

	@Override
	Mesh createLinesMesh(Colour colour, Vector2f... vertices) {

		return renderer.createMesh(colour, vertices, null, GL_LINES)
=======
	Material createMaterial(Mesh mesh, Texture texture = renderer.whiteTexture, ShaderType shaderType = ShaderType.TEXTURE) {

		return renderer.createMaterial(mesh, texture, shaderType)
>>>>>>> 9ebcff1c
	}

	@Override
	Mesh createSpriteMesh(Rectanglef surface, float repeatX = 1, float repeatY = 1) {

		return renderer.createMesh(
			Colour.WHITE,
			surface as Vector2f[],
			new Rectanglef(0, 0, repeatX, repeatY) as Vector2f[],
			[0, 1, 3, 1, 2, 3] as int[],
			0,
			GL_TRIANGLES
		)
	}

	@Override
	Texture createTexture(ByteBuffer data, int format, int width, int height, boolean filter = renderer.config.filter) {

		return renderer.createTexture(data, format, width, height, filter)
	}

	@Override
	void drawMaterial(Material material, Matrix4f transform) {

		def mesh = material.mesh
		def texture = material.texture
		def shader = material.shader

		// If there is a change in shader, vertex information, or there is no space
		// for the next material, flush the current buffers
		if (
			shader != batchShader ||
			mesh.elementType != batchElementType ||
			mesh.vertexType != batchVertexType ||
			((MAX_VERTICES - batchVertices < mesh.vertices.size())) ||
			((MAX_INDICES - batchIndices) < mesh.indices.size()) ||
			(texture && (renderer.maxTextureUnits - batchTextureUnit < 1))
		) {
			flush()
		}

		if (shader != batchShader) {
			glUseProgram(shader.programId)
		}
		batchShader = shader
		batchElementType = mesh.elementType
		batchVertexType = mesh.vertexType
		batchMaterials << material
		batchTransforms << transform
		batchVertices += mesh.vertices.size()
		batchIndices += mesh.indices.size()

		// TODO: See if the texture is being used in a previous material and so
		//       set the active texture target to that one
		if (texture) {
			batchTextureUnit++
		}
	}

	@Override
	void flush() {

		averageNanos('flush', 1f, logger) { ->

			// Nothing to do
			if (!batchMaterials) {
				return
			}

			stackPush().withCloseable { stack ->

				// Build the sampler and model arrays for all of the materials in the
				// batch buffer, fill the vertex and index buffers with data from each
				// material
				def samplers = new int[renderer.maxTextureUnits]
				def models = stack.mallocFloat(batchTransforms.size() * Matrix4f.FLOATS)
				def vertexBuffer = stack.mallocFloat(VERTEX_BUFFER_LAYOUT.size() * batchVertices)
				def indexBuffer = stack.mallocInt(batchIndices)
				def indexOffset = 0
				batchMaterials.eachWithIndex { material, materialIndex ->
					def texture = material.texture
					if (texture) {
						glActiveTexture(GL_TEXTURE0 + materialIndex)
						glBindTexture(GL_TEXTURE_2D, texture.textureId)
						samplers[materialIndex] = materialIndex
					}

					batchTransforms[materialIndex].get(materialIndex * Matrix4f.FLOATS, models)

					def mesh = material.mesh
					def colour = mesh.colour
					def textureCoordinates = mesh.textureCoordinates
					mesh.vertices.eachWithIndex { vertex, vertexIndex ->
						def textureCoordinate = textureCoordinates ? textureCoordinates[vertexIndex] : new Vector2f(0, 0)
						vertexBuffer.put(
							colour.r, colour.g, colour.b, colour.a,
							vertex.x, vertex.y,
							textureCoordinate.x, textureCoordinate.y,
							materialIndex,
							materialIndex
						)
					}
					if (mesh.indices) {
						mesh.indices.each { index ->
							indexBuffer.put(index + indexOffset)
						}
						indexOffset += mesh.vertices.size()
					}
				}
				vertexBuffer.flip()
				indexBuffer.flip()

				// Pass all the built data to OpenGL
				def textureLocation = getUniformLocation(batchShader, 'u_textures')
				glUniform1iv(textureLocation, samplers)
				def modelsLocation = getUniformLocation(batchShader, 'models')
				glUniformMatrix4fv(modelsLocation, false, models)
				glBufferSubData(GL_ARRAY_BUFFER, 0, vertexBuffer)
				if (batchElementType) {
					glBufferSubData(GL_ELEMENT_ARRAY_BUFFER, 0, indexBuffer)
				}

				// Draw it!
				if (batchElementType) {
					glDrawElements(batchElementType, batchIndices, GL_UNSIGNED_INT, 0)
				}
				else if (batchVertexType) {
					glDrawArrays(batchVertexType, 0, batchVertices)
				}
				trigger(new DrawEvent())

				// Reset batch tracking variables
				batchVertices = 0
				batchIndices = 0
				batchTextureUnit = 0
				batchMaterials.clear()
				batchTransforms.clear()
			}
		}
	}
}<|MERGE_RESOLUTION|>--- conflicted
+++ resolved
@@ -110,7 +110,6 @@
 	}
 
 	@Override
-<<<<<<< HEAD
 	Mesh createLineLoopMesh(Colour colour, Vector2f... vertices) {
 
 		return renderer.createMesh(colour, vertices, null, GL_LINE_LOOP)
@@ -120,11 +119,12 @@
 	Mesh createLinesMesh(Colour colour, Vector2f... vertices) {
 
 		return renderer.createMesh(colour, vertices, null, GL_LINES)
-=======
+	}
+
+	@Override
 	Material createMaterial(Mesh mesh, Texture texture = renderer.whiteTexture, ShaderType shaderType = ShaderType.TEXTURE) {
 
 		return renderer.createMaterial(mesh, texture, shaderType)
->>>>>>> 9ebcff1c
 	}
 
 	@Override
