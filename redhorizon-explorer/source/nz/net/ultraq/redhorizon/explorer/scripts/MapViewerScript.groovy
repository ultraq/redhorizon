--- conflicted
+++ resolved
@@ -85,20 +85,12 @@
 		// Use touchpad to move around
 		if (touchpadInput) {
 			var ctrl = false
-<<<<<<< HEAD
-			removeEventFunctions << inputSystem.on(KeyEvent) { event ->
-=======
-			removeEventListenerFunctions << inputEventStream.on(KeyEvent) { event ->
->>>>>>> 81052122
+			removeEventListenerFunctions << inputSystem.on(KeyEvent) { event ->
 				if (event.key == GLFW_KEY_LEFT_CONTROL) {
 					ctrl = event.action == GLFW_PRESS || event.action == GLFW_REPEAT
 				}
 			}
-<<<<<<< HEAD
-			removeEventFunctions << inputSystem.on(ScrollEvent) { event ->
-=======
-			removeEventListenerFunctions << inputEventStream.on(ScrollEvent) { event ->
->>>>>>> 81052122
+			removeEventListenerFunctions << inputSystem.on(ScrollEvent) { event ->
 				if (gameWindow ? gameWindow.hovered : true) {
 
 					// Zoom in/out using CTRL + scroll up/down
@@ -133,11 +125,7 @@
 		else {
 			var cursorPosition = new Vector2f()
 			var dragging = false
-<<<<<<< HEAD
-			removeEventFunctions << inputSystem.on(CursorPositionEvent) { event ->
-=======
-			removeEventListenerFunctions << inputEventStream.on(CursorPositionEvent) { event ->
->>>>>>> 81052122
+			removeEventListenerFunctions << inputSystem.on(CursorPositionEvent) { event ->
 				var adjustedPosX = event.xPos / window.renderToWindowScale as float
 				var adjustedPosY = event.yPos / window.renderToWindowScale as float
 				if (dragging) {
@@ -150,11 +138,7 @@
 				}
 				cursorPosition.set(adjustedPosX, adjustedPosY)
 			}
-<<<<<<< HEAD
-			removeEventFunctions << inputSystem.on(MouseButtonEvent) { event ->
-=======
-			removeEventListenerFunctions << inputEventStream.on(MouseButtonEvent) { event ->
->>>>>>> 81052122
+			removeEventListenerFunctions << inputSystem.on(MouseButtonEvent) { event ->
 				if (event.button == GLFW_MOUSE_BUTTON_LEFT) {
 					if (event.action == GLFW_PRESS) {
 						if (gameWindow ? gameWindow.hovered : true) {
@@ -168,11 +152,7 @@
 			}
 
 			// Zoom in/out using the scroll wheel
-<<<<<<< HEAD
-			removeEventFunctions << inputSystem.on(ScrollEvent) { event ->
-=======
-			removeEventListenerFunctions << inputEventStream.on(ScrollEvent) { event ->
->>>>>>> 81052122
+			removeEventListenerFunctions << inputSystem.on(ScrollEvent) { event ->
 				if (gameWindow ? gameWindow.hovered : true) {
 					float scaleFactor = camera.scale.x()
 					if (event.yOffset < 0) {
