--- conflicted
+++ resolved
@@ -44,18 +44,10 @@
 	final AudioConfiguration config
 
 	// For object lifecycles
-<<<<<<< HEAD
+	// TODO: Move to using the 'request' system from the scripting branch to remove these
 	private final CopyOnWriteArrayList<Node> addedElements = new CopyOnWriteArrayList<>()
 	private final CopyOnWriteArrayList<Node> removedElements = new CopyOnWriteArrayList<>()
-
-	@Delegate
-	private RateLimitedLoop systemLoop
-=======
-	// TODO: Move to using the 'request' system from the scripting branch to remove these
-	private final CopyOnWriteArrayList<SceneElement> addedElements = new CopyOnWriteArrayList<>()
-	private final CopyOnWriteArrayList<SceneElement> removedElements = new CopyOnWriteArrayList<>()
 	private final Set<AudioElement> initialized = new HashSet<>()
->>>>>>> 3bd019d8
 
 	/**
 	 * Constructor, build a new engine for rendering audio.
@@ -95,24 +87,13 @@
 
 				// Rendering loop
 				logger.debug('Audio system in render loop...')
-<<<<<<< HEAD
-				systemLoop = new RateLimitedLoop(10, { ->
-
-					// Initialize or delete objects which have been added/removed to/from the scene
-					if (addedElements) {
-						def elementsToInit = new ArrayList<Node>(addedElements)
-						elementsToInit.each { elementToInit ->
-							elementToInit.accept { element ->
-								if (element instanceof AudioElement) {
-									element.init(renderer)
-=======
 				while (!Thread.interrupted()) {
 					try {
 						rateLimit(100) { ->
 
 							// Initialize or delete objects which have been added/removed to/from the scene
 							if (addedElements) {
-								def elementsToInit = new ArrayList<SceneElement>(addedElements)
+								def elementsToInit = new ArrayList<Node>(addedElements)
 								elementsToInit.each { elementToInit ->
 									elementToInit.accept { element ->
 										if (element instanceof AudioElement) {
@@ -120,30 +101,17 @@
 											initialized << element
 										}
 									}
->>>>>>> 3bd019d8
 								}
 								addedElements.removeAll(elementsToInit)
 							}
-<<<<<<< HEAD
-						}
-						addedElements.removeAll(elementsToInit)
-					}
-					if (removedElements) {
-						def elementsToDelete = new ArrayList<Node>(removedElements)
-						elementsToDelete.each { elementToInit ->
-							elementToInit.accept { element ->
-								if (element instanceof AudioElement) {
-									element.delete(renderer)
-=======
 							if (removedElements) {
-								def elementsToDelete = new ArrayList<SceneElement>(removedElements)
+								def elementsToDelete = new ArrayList<Node>(removedElements)
 								elementsToDelete.each { elementToInit ->
 									elementToInit.accept { element ->
 										if (element instanceof AudioElement) {
 											element.delete(renderer)
 										}
 									}
->>>>>>> 3bd019d8
 								}
 								removedElements.removeAll(elementsToDelete)
 							}
