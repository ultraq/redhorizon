--- conflicted
+++ resolved
@@ -46,11 +46,7 @@
  *
  * @author Emanuel Rabina
  */
-<<<<<<< HEAD
-class GraphicsSystem extends EngineSystem implements GraphicsRequests, EventTarget {
-=======
-class GraphicsSystem extends EngineSystem {
->>>>>>> 3bd019d8
+class GraphicsSystem extends EngineSystem implements GraphicsRequests {
 
 	private static final Logger logger = LoggerFactory.getLogger(GraphicsSystem)
 
@@ -243,6 +239,7 @@
 											window.toggleVsync()
 											shouldToggleVsync = false
 										}
+										processRequests(renderer)
 										pipeline.render()
 										window.swapBuffers()
 										window.pollEvents()
@@ -250,17 +247,7 @@
 									catch (InterruptedException ignored) {
 										break
 									}
-<<<<<<< HEAD
-
-									processRequests(renderer)
-									pipeline.render()
-									window.swapBuffers()
-									window.pollEvents()
-								})
-								systemLoop.run()
-=======
 								}
->>>>>>> 3bd019d8
 
 								// Shutdown
 								logger.debug('Shutting down graphics system')
