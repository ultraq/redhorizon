/* 
 * Copyright 2021, Emanuel Rabina (http://www.ultraq.net.nz/)
 * 
 * Licensed under the Apache License, Version 2.0 (the "License");
 * you may not use this file except in compliance with the License.
 * You may obtain a copy of the License at
 * 
 *     http://www.apache.org/licenses/LICENSE-2.0
 * 
 * Unless required by applicable law or agreed to in writing, software
 * distributed under the License is distributed on an "AS IS" BASIS,
 * WITHOUT WARRANTIES OR CONDITIONS OF ANY KIND, either express or implied.
 * See the License for the specific language governing permissions and
 * limitations under the License.
 */

package nz.net.ultraq.redhorizon.engine.graphics.imgui

import nz.net.ultraq.redhorizon.engine.graphics.DrawEvent
import nz.net.ultraq.redhorizon.engine.graphics.Framebuffer
import nz.net.ultraq.redhorizon.engine.graphics.FramebufferCreatedEvent
import nz.net.ultraq.redhorizon.engine.graphics.FramebufferDeletedEvent
import nz.net.ultraq.redhorizon.engine.graphics.GraphicsConfiguration
import nz.net.ultraq.redhorizon.engine.graphics.GraphicsContext
import nz.net.ultraq.redhorizon.engine.graphics.MeshCreatedEvent
import nz.net.ultraq.redhorizon.engine.graphics.MeshDeletedEvent
import nz.net.ultraq.redhorizon.engine.graphics.RendererEvent
import nz.net.ultraq.redhorizon.engine.graphics.TextureCreatedEvent
import nz.net.ultraq.redhorizon.engine.graphics.TextureDeletedEvent
<<<<<<< HEAD
import nz.net.ultraq.redhorizon.engine.input.InputSource
import nz.net.ultraq.redhorizon.events.Event
=======
>>>>>>> 0ec17b99
import nz.net.ultraq.redhorizon.events.EventTarget
import nz.net.ultraq.redhorizon.geometry.Dimension
import static nz.net.ultraq.redhorizon.engine.graphics.imgui.GuiEvent.*

import imgui.ImGui
import imgui.gl3.ImGuiImplGl3
import imgui.glfw.ImGuiImplGlfw
import imgui.type.ImBoolean
import static imgui.flag.ImGuiCond.*
import static imgui.flag.ImGuiConfigFlags.*
import static imgui.flag.ImGuiDockNodeFlags.*
import static imgui.flag.ImGuiStyleVar.*
import static imgui.flag.ImGuiWindowFlags.*

import java.util.concurrent.ArrayBlockingQueue
import java.util.concurrent.BlockingQueue

/**
 * Wrapper around all of the `imgui-java` binding classes, hiding all of the
 * setup needed to make it work.
 * 
 * @author Emanuel Rabina
 */
class ImGuiDebugOverlay implements AutoCloseable, InputSource {

	private static final int MAX_DEBUG_LINES = 10

	private final ImGuiImplGl3 imGuiGl3
	private final ImGuiImplGlfw imGuiGlfw

	// Debug overlay
	private final BlockingQueue<String> debugLines = new ArrayBlockingQueue<>(MAX_DEBUG_LINES)
	private final Map<String,String> persistentLines = [:]
	private int drawCalls = 0
	private int activeFramebuffers = 0
	private int activeMeshes = 0
	private int activeTextures = 0
	private int debugWindowSizeX = 350
	private int debugWindowSizeY = 200

	// Options
	private boolean debugOverlay
	private boolean shaderScanlines
	private boolean shaderSharpUpscaling

	/**
	 * Create a new ImGui renderer to work with an existing OpenGL window and
	 * renderer.
	 * 
	 * @param config
	 * @param context
	 * @param renderer
	 */
	ImGuiDebugOverlay(GraphicsConfiguration config, GraphicsContext context, EventTarget renderer) {

		debugOverlay = config.debug
		shaderScanlines = config.scanlines
		shaderSharpUpscaling = true

		// TODO: Split the ImGui setup from the debug overlay
		imGuiGlfw = new ImGuiImplGlfw()
		imGuiGl3 = new ImGuiImplGl3()
		ImGui.createContext()

		def io = ImGui.getIO()
		io.setConfigFlags(DockingEnable)
		io.fonts.addFontFromFileTTF('Roboto-Medium.ttf', 16)

		imGuiGlfw.init(context.window, true)
		imGuiGl3.init('#version 410 core')

		renderer.on(RendererEvent) { event ->
			if (event instanceof DrawEvent) {
				drawCalls++
			}
			else if (event instanceof FramebufferCreatedEvent) {
				activeFramebuffers++
			}
			else if (event instanceof FramebufferDeletedEvent) {
				activeFramebuffers--
			}
			else if (event instanceof MeshCreatedEvent) {
				activeMeshes++
			}
			else if (event instanceof MeshDeletedEvent) {
				activeMeshes--
			}
			else if (event instanceof TextureCreatedEvent) {
				activeTextures++
			}
			else if (event instanceof TextureDeletedEvent) {
				activeTextures--
			}
		}

		ImGuiDebugOverlayAppender.instance.on(ImGuiLogEvent) { event ->
			if (event.persistentKey) {
				persistentLines[event.persistentKey] = event.message
			}
			else {
				while (!debugLines.offer(event.message)) {
					debugLines.poll()
				}
			}
		}
	}

	@Override
	void close() {

		imGuiGl3.dispose()
		imGuiGlfw.dispose()
		ImGui.destroyContext()
	}

	/**
	 * Draws a small overlay containing the current framerate, frametime, and any
	 * recent log messages.
	 */
	private void drawDebugOverlay() {

		def viewport = ImGui.getMainViewport()
		ImGui.setNextWindowBgAlpha(0.4f)
		ImGui.setNextWindowPos(viewport.sizeX - debugWindowSizeX - 10 as float, 30)

		ImGui.begin('Debug overlay', new ImBoolean(true),
			NoNav | NoDecoration | NoSavedSettings | NoFocusOnAppearing | NoDocking | AlwaysAutoResize)
		debugWindowSizeX = ImGui.getWindowSizeX() as int
		debugWindowSizeY = ImGui.getWindowSizeY() as int

		ImGui.text("Framerate: ${sprintf('%.1f', ImGui.getIO().framerate)}fps, Frametime: ${sprintf('%.1f', 1000 / ImGui.getIO().framerate)}ms")
		ImGui.text("Draw calls: ${drawCalls}")
		ImGui.text("Active meshes: ${activeMeshes}")
		ImGui.text("Active textures: ${activeTextures}")
		ImGui.text("Active framebuffers: ${activeFramebuffers}")
		drawCalls = 0

		ImGui.separator()
		persistentLines.keySet().sort().each { key ->
			ImGui.text(persistentLines[key])
		}

		if (debugLines.size()) {
			ImGui.separator()
			debugLines.each { line ->
				ImGui.text(line)
			}
		}

		ImGui.end()
	}

	/**
	 * Draw the scene from the given framebuffer into an ImGui window that will
	 * take up the whole screen by default.
	 * 
	 * @param sceneFramebufferResult
	 */
	private void drawScene(Framebuffer sceneFramebufferResult) {

		ImGui.setNextWindowPos(100, 100, FirstUseEver)
		ImGui.setNextWindowSize(640, 400, FirstUseEver)
		ImGui.pushStyleVar(WindowPadding, 0, 0)

		ImGui.begin("Scene", new ImBoolean(true), NoScrollbar)
		ImGui.popStyleVar()

		def framebufferSize = sceneFramebufferResult.texture.size
		def windowSize = new Dimension(ImGui.getContentRegionAvailX() as int, ImGui.getContentRegionAvailY() as int)
		def imageSizeX = windowSize.width
		def imageSizeY = windowSize.height
		def uvX = 0f
		def uvY = 0f
		def cursorX = 0
		def cursorY = ImGui.getCursorPosY()

		// Window is wider
		if (windowSize.aspectRatio > framebufferSize.aspectRatio) {
			uvX = 1 / (framebufferSize.width - (framebufferSize.width - windowSize.width)) as float
			imageSizeX = imageSizeY * framebufferSize.aspectRatio as float
			cursorX = (windowSize.width - imageSizeX) * 0.5f as float
		}
		// Window is taller
		else if (windowSize.aspectRatio < framebufferSize.aspectRatio) {
			uvY = 1 / (framebufferSize.height - (framebufferSize.height - windowSize.height)) as float
			imageSizeY = imageSizeX / framebufferSize.aspectRatio as float
			cursorY = cursorY +(windowSize.height - imageSizeY) * 0.5f as float
		}

		ImGui.setCursorPos(cursorX, cursorY)
		ImGui.image(sceneFramebufferResult.texture.textureId, imageSizeX, imageSizeY,
			uvX, 1 - uvY as float, 1 - uvX as float, uvY)

		ImGui.end()
	}

	/**
	 * Mark the end of the rendering loop, at which point any ImGui elements will
	 * be drawn.
	 */
	void endFrame() {

		ImGui.render()
		imGuiGl3.renderDrawData(ImGui.getDrawData())
	}

	/**
	 * Draw all of the ImGui elements to the screen.
	 * 
	 * @param sceneFramebufferResult
	 */
	void render(Framebuffer sceneFramebufferResult) {

		setUpDockspace()

		drawScene(sceneFramebufferResult)

		if (debugOverlay) {
			drawDebugOverlay()
		}
	}

	/**
	 * Build the docking window into which the app will be rendered.
	 */
	private void setUpDockspace() {

		def viewport = ImGui.getMainViewport()
		ImGui.setNextWindowPos(0, 0)
		ImGui.setNextWindowSize(viewport.workSizeX, viewport.workSizeY + 2 as float)
		ImGui.pushStyleVar(WindowBorderSize, 0)
		ImGui.pushStyleVar(WindowPadding, 0, 0)
		ImGui.pushStyleVar(WindowRounding, 0)

		ImGui.begin('Dockspace', new ImBoolean(true),
			NoTitleBar | NoCollapse | NoResize | NoMove | NoBringToFrontOnFocus | NoNavFocus | MenuBar | NoDocking | NoBackground)
		ImGui.popStyleVar(3)

		ImGui.dockSpace(ImGui.getID('MyDockspace'), viewport.workSizeX, viewport.workSizeY - 20 as float, PassthruCentralNode)

		if (ImGui.beginMenuBar()) {

			if (ImGui.beginMenu('File')) {
				if (ImGui.menuItem('Exit')) {
					triggerOnSeparateThread(new GuiEvent(EVENT_TYPE_STOP))
				}
				ImGui.endMenu()
			}

			if (ImGui.beginMenu('Options')) {
				if (ImGui.menuItem('Debug overlay', null, debugOverlay)) {
					debugOverlay = !debugOverlay
				}
				if (ImGui.menuItem('Scanlines', null, shaderScanlines)) {
					shaderScanlines = !shaderScanlines
					triggerOnSeparateThread(new ChangeEvent('Scanlines', shaderScanlines))
				}
				if (ImGui.menuItem('Sharp upscaling', null, shaderSharpUpscaling)) {
					shaderSharpUpscaling = !shaderSharpUpscaling
					triggerOnSeparateThread(new ChangeEvent('SharpUpscaling', shaderSharpUpscaling))
				}
				ImGui.endMenu()
			}

			ImGui.endMenuBar()
		}

		ImGui.end()
	}

	/**
	 * Mark the beginning of the rendering loop.
	 */
	void startFrame() {

		imGuiGlfw.newFrame()
		ImGui.newFrame()
<<<<<<< HEAD
=======

		def currentShaderScanlinesState = shaderScanlines.get()
		if (currentShaderScanlinesState != lastShaderScanlinesState) {
			trigger(new ChangeEvent('Scanlines', currentShaderScanlinesState))
			lastShaderScanlinesState = currentShaderScanlinesState
		}

		def currentShaderSharpUpscalingState = shaderSharpUpscaling.get()
		if (currentShaderSharpUpscalingState != lastShaderSharpUpscalingState) {
			trigger(new ChangeEvent('SharpUpscaling', currentShaderSharpUpscalingState))
			lastShaderSharpUpscalingState = currentShaderSharpUpscalingState
		}
>>>>>>> 0ec17b99
	}
}<|MERGE_RESOLUTION|>--- conflicted
+++ resolved
@@ -27,11 +27,7 @@
 import nz.net.ultraq.redhorizon.engine.graphics.RendererEvent
 import nz.net.ultraq.redhorizon.engine.graphics.TextureCreatedEvent
 import nz.net.ultraq.redhorizon.engine.graphics.TextureDeletedEvent
-<<<<<<< HEAD
 import nz.net.ultraq.redhorizon.engine.input.InputSource
-import nz.net.ultraq.redhorizon.events.Event
-=======
->>>>>>> 0ec17b99
 import nz.net.ultraq.redhorizon.events.EventTarget
 import nz.net.ultraq.redhorizon.geometry.Dimension
 import static nz.net.ultraq.redhorizon.engine.graphics.imgui.GuiEvent.*
@@ -276,7 +272,7 @@
 
 			if (ImGui.beginMenu('File')) {
 				if (ImGui.menuItem('Exit')) {
-					triggerOnSeparateThread(new GuiEvent(EVENT_TYPE_STOP))
+					trigger(new GuiEvent(EVENT_TYPE_STOP))
 				}
 				ImGui.endMenu()
 			}
@@ -287,11 +283,11 @@
 				}
 				if (ImGui.menuItem('Scanlines', null, shaderScanlines)) {
 					shaderScanlines = !shaderScanlines
-					triggerOnSeparateThread(new ChangeEvent('Scanlines', shaderScanlines))
+					trigger(new ChangeEvent('Scanlines', shaderScanlines))
 				}
 				if (ImGui.menuItem('Sharp upscaling', null, shaderSharpUpscaling)) {
 					shaderSharpUpscaling = !shaderSharpUpscaling
-					triggerOnSeparateThread(new ChangeEvent('SharpUpscaling', shaderSharpUpscaling))
+					trigger(new ChangeEvent('SharpUpscaling', shaderSharpUpscaling))
 				}
 				ImGui.endMenu()
 			}
@@ -309,20 +305,5 @@
 
 		imGuiGlfw.newFrame()
 		ImGui.newFrame()
-<<<<<<< HEAD
-=======
-
-		def currentShaderScanlinesState = shaderScanlines.get()
-		if (currentShaderScanlinesState != lastShaderScanlinesState) {
-			trigger(new ChangeEvent('Scanlines', currentShaderScanlinesState))
-			lastShaderScanlinesState = currentShaderScanlinesState
-		}
-
-		def currentShaderSharpUpscalingState = shaderSharpUpscaling.get()
-		if (currentShaderSharpUpscalingState != lastShaderSharpUpscalingState) {
-			trigger(new ChangeEvent('SharpUpscaling', currentShaderSharpUpscalingState))
-			lastShaderSharpUpscalingState = currentShaderSharpUpscalingState
-		}
->>>>>>> 0ec17b99
 	}
 }