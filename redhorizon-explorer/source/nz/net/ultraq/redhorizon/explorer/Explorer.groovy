/*
 * Copyright 2021, Emanuel Rabina (http://www.ultraq.net.nz/)
 *
 * Licensed under the Apache License, Version 2.0 (the "License");
 * you may not use this file except in compliance with the License.
 * You may obtain a copy of the License at
 *
 *     http://www.apache.org/licenses/LICENSE-2.0
 *
 * Unless required by applicable law or agreed to in writing, software
 * distributed under the License is distributed on an "AS IS" BASIS,
 * WITHOUT WARRANTIES OR CONDITIONS OF ANY KIND, either express or implied.
 * See the License for the specific language governing permissions and
 * limitations under the License.
 */

package nz.net.ultraq.redhorizon.explorer

import nz.net.ultraq.redhorizon.classic.filetypes.IniFile
import nz.net.ultraq.redhorizon.classic.filetypes.MapFile
import nz.net.ultraq.redhorizon.classic.filetypes.MixFile
import nz.net.ultraq.redhorizon.classic.filetypes.PalFile
import nz.net.ultraq.redhorizon.classic.filetypes.RaMixDatabase
import nz.net.ultraq.redhorizon.classic.filetypes.ShpFile
import nz.net.ultraq.redhorizon.classic.filetypes.TmpFileRA
import nz.net.ultraq.redhorizon.classic.maps.Map
import nz.net.ultraq.redhorizon.classic.nodes.GlobalPalette
import nz.net.ultraq.redhorizon.classic.nodes.PalettedSprite
import nz.net.ultraq.redhorizon.classic.units.Unit
import nz.net.ultraq.redhorizon.classic.units.UnitData
import nz.net.ultraq.redhorizon.engine.Application
import nz.net.ultraq.redhorizon.engine.geometry.Dimension
import nz.net.ultraq.redhorizon.engine.graphics.Colour
import nz.net.ultraq.redhorizon.engine.graphics.GraphicsConfiguration
import nz.net.ultraq.redhorizon.engine.graphics.GraphicsRequests.SpriteSheetRequest
import nz.net.ultraq.redhorizon.engine.graphics.MainMenu.MenuItem
import nz.net.ultraq.redhorizon.engine.graphics.WindowMaximizedEvent
import nz.net.ultraq.redhorizon.engine.graphics.imgui.LogPanel
import nz.net.ultraq.redhorizon.engine.input.KeyEvent
import nz.net.ultraq.redhorizon.engine.resources.ResourceManager
import nz.net.ultraq.redhorizon.engine.scenegraph.Node
import nz.net.ultraq.redhorizon.engine.scenegraph.Scene
import nz.net.ultraq.redhorizon.engine.scenegraph.nodes.Animation
import nz.net.ultraq.redhorizon.engine.scenegraph.nodes.Camera
import nz.net.ultraq.redhorizon.engine.scenegraph.nodes.FullScreenContainer
import nz.net.ultraq.redhorizon.engine.scenegraph.nodes.GridLines
import nz.net.ultraq.redhorizon.engine.scenegraph.nodes.Listener
import nz.net.ultraq.redhorizon.engine.scenegraph.nodes.Sound
import nz.net.ultraq.redhorizon.engine.scenegraph.nodes.Sprite
import nz.net.ultraq.redhorizon.engine.scenegraph.nodes.Video
import nz.net.ultraq.redhorizon.events.RemoveEventListenerFunction
import nz.net.ultraq.redhorizon.explorer.objects.Palette
import nz.net.ultraq.redhorizon.explorer.scripts.MapViewerScript
import nz.net.ultraq.redhorizon.explorer.scripts.PlaybackScript
import nz.net.ultraq.redhorizon.explorer.scripts.SpriteShowcaseScript
import nz.net.ultraq.redhorizon.explorer.scripts.UnitShowcaseScript
import nz.net.ultraq.redhorizon.filetypes.AnimationFile
import nz.net.ultraq.redhorizon.filetypes.ImageFile
import nz.net.ultraq.redhorizon.filetypes.ImagesFile
import nz.net.ultraq.redhorizon.filetypes.SoundFile
import nz.net.ultraq.redhorizon.filetypes.VideoFile

import imgui.ImGui
import org.slf4j.Logger
import org.slf4j.LoggerFactory
import static org.lwjgl.glfw.GLFW.*

import groovy.json.JsonOutput
import groovy.json.JsonSlurper
import java.util.concurrent.CopyOnWriteArrayList

/**
 * A Command & Conquer asset explorer, allows peeking into and previewing the
 * classic C&C files using a file explorer-like interface.
 *
 * @author Emanuel Rabina
 */
class Explorer {

	private static final Logger logger = LoggerFactory.getLogger(Explorer)
	private static final Dimension renderResolution = new Dimension(1280, 800)
	private static final float volume = 0.5f

	private final ExplorerOptions options
	private final List<Entry> entries = new CopyOnWriteArrayList<>()
	private final EntryList entryList = new EntryList(entries)
	private final MixDatabase mixDatabase = new MixDatabase()
	private final NodeList nodeList = new NodeList()
	private final ResourceManager resourceManager = new ResourceManager(
		new File(System.getProperty('user.dir'), 'mix'),
		'nz.net.ultraq.redhorizon.filetypes',
		'nz.net.ultraq.redhorizon.classic.filetypes')

	private Scene scene
	private Camera camera
	private Listener listener
	private GlobalPalette globalPalette
	private Node previewNode
	private File currentDirectory
	private InputStream selectedFileInputStream
	private PaletteType currentPalette
	private List<RemoveEventListenerFunction> removeEventListenerFunctions = []

	/**
	 * Constructor, sets up an application with the default configurations.
	 *
	 * @param version
	 * @param openOnLaunch
	 *   Optional, a file to open on launch of the explorer.
	 */
	Explorer(String version, ExplorerOptions options, File openOnLaunch) {

		this.options = options

		new Application('Explorer', version)
			.addAudioSystem()
			.addGraphicsSystem(new GraphicsConfiguration(
				clearColour: Colour.GREY,
				maximized: options.maximized,
				renderResolution: renderResolution,
				startWithChrome: true
			), new LogPanel(true), entryList, nodeList)
			.onApplicationStart { application, scene ->
				applicationStart(application, scene, openOnLaunch)
			}
			.onApplicationStop { application, scene ->
				applicationStop(scene)
			}
			.start()
	}

	private void applicationStart(Application application, Scene scene, File openOnLaunch) {

		this.scene = scene

		application.on(WindowMaximizedEvent) { event ->
			options.maximized = event.maximized
		}

		buildList(new File(System.getProperty("user.dir")))

		// Handle events from the explorer GUI
		entryList.on(EntrySelectedEvent) { event ->
			var entry = event.entry
			if (entry instanceof MixEntry) {
				if (entry.name == '..') {
					buildList(currentDirectory)
				}
				else {
					clearPreview()
					preview(entry)
				}
			}
			else if (entry instanceof FileEntry) {
				var file = entry.file
				if (file.directory) {
					buildList(file)
				}
				else if (file.name.endsWith('.mix')) {
					buildList(new MixFile(file))
				}
				else {
					clearPreview()
					preview(file)
				}
			}
		}

		nodeList.scene = scene

		// Add a menu item for touchpad input
		scene.gameMenu.optionsMenu << new MenuItem() {
			@Override
			void render() {
				if (ImGui.menuItem('Touchpad input', null, options.touchpadInput)) {
					options.touchpadInput = !options.touchpadInput
					var mapNode = (Map)scene.findDescendent { node -> node instanceof Map }
					if (mapNode) {
						((MapViewerScript)mapNode.script).touchpadInput = options.touchpadInput
					}
				}
			}
		}
		scene.gameMenu.optionsMenu << new MenuItem() {
			@Override
			void render() {
				if (ImGui.menuItem('Cycle palette', 'P')) {
					cyclePalette()
				}
			}
		}
<<<<<<< HEAD
		removeEventFunctions << scene.inputRequestHandler.on(KeyEvent) { event ->
=======
		removeEventListenerFunctions << scene.inputEventStream.on(KeyEvent) { event ->
>>>>>>> 81052122
			if (event.action == GLFW_PRESS || event.action == GLFW_REPEAT) {
				switch (event.key) {
					case GLFW_KEY_P -> cyclePalette()
					case GLFW_KEY_UP -> entryList.selectPrevious()
					case GLFW_KEY_DOWN -> entryList.selectNext()
				}
			}
		}

		// Start all the global/helper nodes
		camera = new Camera(renderResolution)
		scene << camera

		listener = new Listener(volume)
		scene << listener

		globalPalette = new GlobalPalette(loadPalette())
		scene << globalPalette

		scene << new GridLines(Map.MAX_BOUNDS, 24)

		if (openOnLaunch) {
			preview(openOnLaunch)
		}
	}

	private void applicationStop(Scene scene) {

		removeEventListenerFunctions*.remove()
		clearPreview()
		scene.clear()
		resourceManager.close()
	}

	/**
	 * Update the contents of the list from the current directory.
	 */
	private void buildList(File directory) {

		entries.clear()

		if (directory.parent) {
			entries << new FileEntry(
				file: directory.parentFile,
				name: '/..'
			)
		}
		directory
			.listFiles()
			.sort { file1, file2 ->
				file1.directory && !file2.directory ? -1 :
					!file1.directory && file2.directory ? 1 :
						file1.name <=> file2.name
			}
			.each { fileOrDirectory ->
				entries << new FileEntry(
					file: fileOrDirectory,
					type: fileOrDirectory.file ? fileOrDirectory.name.fileClass?.simpleName : null
				)
			}

		currentDirectory = directory
	}

	/**
	 * Update the contents of the list from the current mix file.
	 */
	private void buildList(MixFile mixFile) {

		entries.clear()
		entries << new MixEntry(mixFile, null, '..')

		// RA-MIXer built-in database, if available
		var raMixDbEntry = mixFile.getEntry(0x7fffffff)
		var raMixDb = raMixDbEntry ? new RaMixDatabase(mixFile.getEntryData(raMixDbEntry)) : null

		// TODO: Also support XCC local database

		var mixEntryTester = new MixEntryTester(mixFile)
		mixFile.entries.each { entry ->

			if (raMixDb) {
				if (entry.id == 0x7fffffff) {
					entries << new MixEntry(mixFile, entry, 'RA-MIXer localDB', null, entry.size, false, 'Local database created by the RA-MIXer tool')
					return
				}

				var dbEntry = raMixDb.entries.find { dbEntry -> dbEntry.id() == entry.id }
				if (dbEntry) {
					entries << new MixEntry(mixFile, entry, dbEntry.name(), dbEntry.name().fileClass, entry.size, false, dbEntry.description())
					return
				}
			}

			// Perform a lookup to see if we know about this file already, getting both a name and class
			var dbEntry = mixDatabase.find(entry.id)
			if (dbEntry) {
				entries << new MixEntry(mixFile, entry, dbEntry.name, dbEntry.name.fileClass, entry.size)
				return
			}

			// Otherwise try determine what kind of file this is, getting only a class
			var testerResult = mixEntryTester.test(entry)
			if (testerResult) {
				entries << new MixEntry(mixFile, entry, testerResult.name, testerResult.fileClass, entry.size, true)
			}
			else {
				entries << new MixEntry(mixFile, entry, "(unknown entry, ID: 0x${Integer.toHexString(entry.id)})", null, entry.size, true)
			}
		}

		entries.sort()
	}

	/**
	 * Clear the current entry in preview and reset the preview scene.
	 */
	private void clearPreview() {

		selectedFileInputStream?.close()
		scene.removeChild(previewNode)
		previewNode = null
		camera.reset()
	}

	/**
	 * Cycle through the available palettes and apply to any paletted objects in
	 * the scene.
	 */
	private void cyclePalette() {

		globalPalette.palette = loadPalette(PaletteType.values()[Math.wrap(currentPalette.ordinal() + 1, 0, PaletteType.values().length)])
	}

	/**
	 * Load the given palette as the global palette for objects.
	 */
	private nz.net.ultraq.redhorizon.filetypes.Palette loadPalette(PaletteType paletteType = PaletteType.RA_TEMPERATE) {

		logger.info("Using ${paletteType} palette")
		currentPalette = paletteType
		return getResourceAsStream(paletteType.file).withBufferedStream { inputStream ->
			return new PalFile(inputStream)
		}
	}

	/**
	 * Update the preview area with the media for the selected mix file entry.
	 */
	private void preview(MixEntry entry) {

		logger.info('Loading {} from mix file', entry.name ?: '(unknown)')

		var fileClass = entry.fileClass
		var fileName = entry.name
		var entryId = !fileName.contains('unknown') ? fileName.substring(0, fileName.indexOf('.')) : '(unknown)'

		if (fileClass) {
			selectedFileInputStream = new BufferedInputStream(entry.mixFile.getEntryData(entry.mixEntry))
			var fileInstance = time("Reading file ${fileName} from Mix file", logger) { ->
				return fileClass.newInstance(selectedFileInputStream)
			}
			preview(fileInstance, entryId)
		}
		else {
			logger.info('No filetype implementation for {}', entry.name ?: '(unknown)')
		}
	}

	/**
	 * Update the preview area with the media for the selected file.
	 */
	private void preview(File file) {

		logger.info('Loading {}...', file.name)

		var fileClass = file.name.fileClass
		if (fileClass) {
			selectedFileInputStream = file.newInputStream()
			var fileInstance = time("Reading file ${file.name} from filesystem", logger) { ->
				return fileClass.newInstance(selectedFileInputStream)
			}
			preview(fileInstance, file.nameWithoutExtension)
		}
		else {
			logger.info('No filetype implementation for {}', file.name)
		}
	}

	/**
	 * Update the preview area for the given file data and type.
	 */
	private void preview(Object file, String objectId) {

		logger.info('File details: {}', file)

		var mediaNode = switch (file) {

		// Objects
			case ShpFile ->
				preview(file, objectId)
			case TmpFileRA ->
				preview(file, objectId)
			case IniFile ->
				preview(file as MapFile, objectId)

				// Media
			case ImageFile ->
				new FullScreenContainer().addChild(new Sprite(file))
			case VideoFile ->
				new FullScreenContainer().addChild(new Video(file).attachScript(new PlaybackScript(true)))
			case AnimationFile ->
				new FullScreenContainer().addChild(new Animation(file).attachScript(new PlaybackScript(true)))
			case SoundFile ->
				new Sound(file).attachScript(new PlaybackScript(file.forStreaming))

				// 🤷
			case PalFile ->
				new Palette(file)
			default ->
				logger.info('Filetype of {} not yet configured', file.class.simpleName)
		}

		if (mediaNode) {
			scene << mediaNode
			previewNode = mediaNode
		}
	}

	/**
	 * Load up any unspecified multi-image file as a sprite to flip through its
	 * frames.
	 */
	private void preview(ImagesFile imagesFile, String objectId) {

		var sprite = new PalettedSprite(imagesFile).attachScript(new SpriteShowcaseScript(camera)).tap {
			bounds { ->
				center()
			}
			name = "PalettedSprite - ${objectId}"
		}
		scene << sprite
		previewNode = sprite
	}

	/**
	 * Attempt to load up an object from its corresponding SHP file.
	 */
	private void preview(ShpFile shpFile, String objectId) {

		String unitConfig
		try {
			unitConfig = getUnitDataJson(objectId)
			logger.info('Configuration data:\n{}', JsonOutput.prettyPrint(unitConfig))
		}
		catch (IllegalArgumentException ignored) {
			logger.info('No configuration available for {}', objectId)
		}

		// Found a unit config, use it to view the file
		if (unitConfig) {
			var unitData = new JsonSlurper().parseText(unitConfig) as UnitData
			var targetClass = switch (unitData.type) {
				case 'infantry', 'structure', 'vehicle', 'aircraft' -> Unit
				default -> logger.info('Unit type {} not supported', unitData.type)
			}
			if (targetClass) {
				var unit = targetClass
					.getDeclaredConstructor(ImagesFile, UnitData)
					.newInstance(shpFile, unitData)
					.attachScript(new UnitShowcaseScript(camera))
				unit.body.bounds { ->
					center()
				}
				if (unit.turret) {
					unit.turret.bounds { ->
						center()
					}
				}
				scene << unit
				previewNode = unit
			}
		}

		// No config found, fall back to viewing a SHP file as media
		else {
			preview(shpFile as ImagesFile, objectId)
		}
	}

	/**
	 * Load up a tile file and arrange it so that it looks complete.
	 */
	private void preview(TmpFileRA tileFile, String objectId) {

		var singleImageData = tileFile.imagesData.combine(tileFile.width, tileFile.height, tileFile.format, tileFile.tilesX)
		var singleImageWidth = tileFile.tilesX * tileFile.width
		var singleImageHeight = tileFile.tilesY * tileFile.height

		var tile = new PalettedSprite(singleImageWidth, singleImageHeight, 1, 1f, 1f, { scene ->
			return scene.requestCreateOrGet(new SpriteSheetRequest(singleImageWidth, singleImageHeight, tileFile.format, singleImageData))
		})
			.attachScript(new SpriteShowcaseScript(camera)).tap {
			bounds.center()
			name = "PalettedSprite - ${objectId}"
		}
		scene << tile
		previewNode = tile
	}

	/**
	 * Attempt to load up a map from its map file.
	 */
	private void preview(MapFile mapFile, String objectId) {

		var mapViewerScript = new MapViewerScript(camera, nodeList, options.touchpadInput)
		time("Loading map ${objectId}", logger) { ->
			resourceManager.withDirectory(currentDirectory) { ->
				var map = new Map(mapFile, resourceManager).attachScript(mapViewerScript)
				scene << map
				previewNode = map
			}
		}
		mapViewerScript.viewInitialPosition()
	}
}<|MERGE_RESOLUTION|>--- conflicted
+++ resolved
@@ -189,11 +189,7 @@
 				}
 			}
 		}
-<<<<<<< HEAD
-		removeEventFunctions << scene.inputRequestHandler.on(KeyEvent) { event ->
-=======
-		removeEventListenerFunctions << scene.inputEventStream.on(KeyEvent) { event ->
->>>>>>> 81052122
+		removeEventListenerFunctions << scene.inputRequestHandler.on(KeyEvent) { event ->
 			if (event.action == GLFW_PRESS || event.action == GLFW_REPEAT) {
 				switch (event.key) {
 					case GLFW_KEY_P -> cyclePalette()
